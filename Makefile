--- conflicted
+++ resolved
@@ -130,17 +130,10 @@
 		exit 1; \
 	fi; \
 	echo "Running simulation on $$SIM_CSV_PATH..."; \
-<<<<<<< HEAD
 	@SIM_OUTPUT=$$(make simulate CSV_PATH=$$SIM_CSV_PATH);
 	@echo "$${SIM_OUTPUT}" | sudo -E docker compose exec -T report-generator build/report
 	@rm "$$SIM_CSV_PATH";
 	@echo "Cleaned up simulation data."
-=======
-	@SIM_OUTPUT=$$(make simulate CSV_PATH=$$SIM_CSV_PATH); \
-	ocker compose exec -T report-generator sh -c "echo '$${SIM_OUTPUT}' | /app/build/report"
-	@rm "$$SIM_CSV_PATH"; \
-	echo "Cleaned up simulation data."
->>>>>>> 2ec8c2d9
 
 optimize: build ## Run hyperparameter optimization using Optuna. Accepts HOURS_BEFORE or CSV_PATH.
 	@echo "Running hyperparameter optimization..."
