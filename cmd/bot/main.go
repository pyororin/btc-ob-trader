--- conflicted
+++ resolved
@@ -275,34 +275,7 @@
 	} else {
 		// Live trading setup
 		client := coincheck.NewClient(cfg.APIKey, cfg.APISecret)
-<<<<<<< HEAD
 		execEngine := engine.NewLiveExecutionEngine(client, cfg)
-=======
-
-		// Fetch initial balance
-		balance, err := client.GetBalance()
-		if err != nil {
-			logger.Fatalf("Failed to get account balance: %v", err)
-		}
-		availableJpy, err := strconv.ParseFloat(balance.Jpy, 64)
-		if err != nil {
-			logger.Fatalf("Failed to parse JPY balance: %v", err)
-		}
-		availableBtc, err := strconv.ParseFloat(balance.Btc, 64)
-		if err != nil {
-			logger.Fatalf("Failed to parse BTC balance: %v", err)
-		}
-		logger.Infof("Initial balance: JPY=%.2f, BTC=%.8f", availableJpy, availableBtc)
-
-		if availableJpy <= 0 {
-			logger.Warnf("Available JPY balance is %.2f. Trading may be limited.", availableJpy)
-		}
-		if availableBtc <= 0 {
-			logger.Warnf("Available BTC balance is %.8f. Selling will not be possible.", availableBtc)
-		}
-
-		execEngine := engine.NewLiveExecutionEngine(client, availableJpy, availableBtc)
->>>>>>> 5e392e53
 
 		orderBook := indicator.NewOrderBook()
 		obiCalculator := indicator.NewOBICalculator(orderBook, 300*time.Millisecond)
