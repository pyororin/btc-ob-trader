-- TimescaleDB extensionの有効化 (既に有効な場合はスキップされる)
CREATE EXTENSION IF NOT EXISTS timescaledb CASCADE;

-- 板情報テーブル (order_book_updates)
-- L2オーダーブックの更新情報（スナップショットまたは差分）を格納
CREATE TABLE IF NOT EXISTS order_book_updates (
    time TIMESTAMPTZ NOT NULL,
    pair TEXT NOT NULL,
    side TEXT NOT NULL, -- 'bid' or 'ask'
    price DECIMAL NOT NULL,
    size DECIMAL NOT NULL,
    is_snapshot BOOLEAN NOT NULL DEFAULT FALSE, -- TRUEならスナップショット、FALSEなら差分更新
    CONSTRAINT check_side CHECK (side IN ('bid', 'ask'))
);

-- order_book_updates テーブルをHypertableに変換
-- time列を時間軸のパーティションキーとして使用
SELECT create_hypertable('order_book_updates', 'time', if_not_exists => TRUE);

-- order_book_updates テーブルの圧縮設定
-- 7日経過したチャンクを圧縮
ALTER TABLE order_book_updates SET (
    timescaledb.compress,
    timescaledb.compress_segmentby = 'pair, side',
    timescaledb.compress_orderby = 'time DESC'
);
-- 圧縮ポリシーの追加 (例: 7日後に圧縮ジョブを実行)
SELECT add_compression_policy('order_book_updates', INTERVAL '7 days', if_not_exists => TRUE);


-- PnLサマリーテーブル (pnl_summary)
-- 定期的なPnLのスナップショットや重要なイベント発生時のPnLを記録
CREATE TABLE IF NOT EXISTS pnl_summary (
    time TIMESTAMPTZ NOT NULL,
    strategy_id TEXT NOT NULL DEFAULT 'default', -- 戦略識別子
    pair TEXT NOT NULL,                          -- 通貨ペア
    realized_pnl DECIMAL NOT NULL DEFAULT 0.0,   -- 実現損益
    unrealized_pnl DECIMAL NOT NULL DEFAULT 0.0, -- 未実現損益 (評価損益)
    total_pnl DECIMAL NOT NULL DEFAULT 0.0,      -- 合計損益
    position_size DECIMAL NOT NULL DEFAULT 0.0,  -- 現在のポジションサイズ (例: BTC)
    avg_entry_price DECIMAL NOT NULL DEFAULT 0.0 -- 平均取得価格
);

-- pnl_summary テーブルをHypertableに変換
SELECT create_hypertable('pnl_summary', 'time', if_not_exists => TRUE);

-- pnl_summary テーブルの圧縮設定
-- 30日経過したチャンクを圧縮
ALTER TABLE pnl_summary SET (
    timescaledb.compress,
    timescaledb.compress_segmentby = 'strategy_id, pair',
    timescaledb.compress_orderby = 'time DESC'
);
-- 圧縮ポリシーの追加 (例: 30日後に圧縮ジョブを実行)
SELECT add_compression_policy('pnl_summary', INTERVAL '30 days', if_not_exists => TRUE);

-- インデックスの追加 (クエリパフォーマンス向上のため)
CREATE INDEX IF NOT EXISTS idx_order_book_updates_pair_time ON order_book_updates (pair, time DESC);
CREATE INDEX IF NOT EXISTS idx_order_book_updates_side_time ON order_book_updates (side, time DESC);

CREATE INDEX IF NOT EXISTS idx_pnl_summary_strategy_pair_time ON pnl_summary (strategy_id, pair, time DESC);

-- Botが受信した約定履歴テーブル (trades)
-- WebSocketから受信した全ての約定情報を記録
CREATE TABLE IF NOT EXISTS trades (
<<<<<<< HEAD
    time TIMESTAMTz NOT NULL,
    replay_session_id TEXT, -- リプレイセッションID (リプレイ時のみ使用)
=======
    time TIMESTAMPTZ NOT NULL,
>>>>>>> 53101e8c
    pair TEXT NOT NULL,
    side TEXT NOT NULL,        -- 'buy' or 'sell'
    price DECIMAL NOT NULL,
    size DECIMAL NOT NULL,
    transaction_id BIGINT NOT NULL,
    is_cancelled BOOLEAN NOT NULL DEFAULT FALSE, -- キャンセルされた注文かどうか
    CONSTRAINT check_trade_side CHECK (side IN ('buy', 'sell'))
);

-- trades テーブルをHypertableに変換
SELECT create_hypertable('trades', 'time', if_not_exists => TRUE);

-- trades テーブルの圧縮設定
-- 7日経過したチャンクを圧縮
ALTER TABLE trades SET (
    timescaledb.compress,
    timescaledb.compress_segmentby = 'pair, side',
    timescaledb.compress_orderby = 'time DESC, transaction_id DESC'
);

-- 圧縮ポリシーの追加 (例: 7日後に圧縮ジョブを実行)
SELECT add_compression_policy('trades', INTERVAL '7 days', if_not_exists => TRUE);

CREATE INDEX IF NOT EXISTS idx_trades_pair_time ON trades (pair, time DESC);
CREATE UNIQUE INDEX IF NOT EXISTS idx_trades_transaction_id ON trades (transaction_id, time);

-- （オプション）ポジション管理テーブル (positions)
-- 通貨ペアごとの現在の詳細なポジション情報を保持 (PnLサマリーと重複する部分もあるがより詳細)
-- CREATE TABLE IF NOT EXISTS positions (
--     last_updated_at TIMESTAMPTZ NOT NULL,
--     pair TEXT NOT NULL PRIMARY KEY,
--     size DECIMAL NOT NULL,
--     avg_entry_price DECIMAL NOT NULL,
--     unrealized_pnl_at_update DECIMAL -- このポジション情報が最後に更新された時点での未実現損益
-- );
-- このテーブルはHypertableにする必要はないかもしれないが、履歴を残したい場合はtime列を追加してHypertable化も可能

-- 注意:
-- - DECIMAL型は、精度とスケールを環境に合わせて調整してください。 (例: DECIMAL(16, 8))
-- - 圧縮設定 (compress_segmentby, compress_orderby) は、実際のクエリパターンやデータ特性に応じて調整すると、より効果的です。
-- - add_compression_policy の実行間隔も運用に合わせて調整してください。
-- - IF NOT EXISTS を使用しているため、スクリプトは複数回実行しても安全です。
-- - 本番環境でこれらのDDLを実行する前には、ステージング環境等で十分にテストしてください。<|MERGE_RESOLUTION|>--- conflicted
+++ resolved
@@ -63,12 +63,8 @@
 -- Botが受信した約定履歴テーブル (trades)
 -- WebSocketから受信した全ての約定情報を記録
 CREATE TABLE IF NOT EXISTS trades (
-<<<<<<< HEAD
     time TIMESTAMTz NOT NULL,
     replay_session_id TEXT, -- リプレイセッションID (リプレイ時のみ使用)
-=======
-    time TIMESTAMPTZ NOT NULL,
->>>>>>> 53101e8c
     pair TEXT NOT NULL,
     side TEXT NOT NULL,        -- 'buy' or 'sell'
     price DECIMAL NOT NULL,
