--- conflicted
+++ resolved
@@ -138,7 +138,6 @@
     """
     original_ts = ts_str.strip()
     logging.debug(f"Attempting to parse timestamp: '{original_ts}'")
-<<<<<<< HEAD
 
     import re
 
@@ -160,33 +159,6 @@
     # Replace the first space with 'T' to conform to the ISO 8601 standard format.
     # This makes the timestamp compatible with datetime.fromisoformat().
     iso_compatible_str = iso_compatible_str.replace(' ', 'T', 1)
-=======
-    
-    import re
-    
-    # This regex handles timestamps with an optional timezone that may be missing a colon.
-    # Example: "2025-07-30 10:44:44.09986+00" -> "2025-07-30T10:44:44.09986+00:00"
-    # It looks for a +/- followed by exactly two digits at the end of the string.
-    pattern = re.compile(r"^(.*)([+-]\d{2})$")
-    match = pattern.match(original_ts)
-    
-    corrected_ts = original_ts
-    if match:
-        main_part, tz_part = match.groups()
-        corrected_ts = f"{main_part}{tz_part}:00"
-        logging.debug(f"Corrected timezone format: '{original_ts}' -> '{corrected_ts}'")
-
-    # Replace the first space with 'T' to conform to the ISO 8601 standard format.
-    # This makes the timestamp compatible with datetime.fromisoformat().
-    iso_compatible_str = corrected_ts.replace(' ', 'T', 1)
-
-    # Workaround for Python < 3.11 which doesn't support 'Z' suffix in fromisoformat
-    if original_ts.upper().endswith('Z'):
-        iso_compatible_ts = original_ts[:-1] + '+00:00'
-        logging.debug(f"Replaced 'Z' with '+00:00': '{iso_compatible_ts}'")
-    else:
-        iso_compatible_ts = original_ts
->>>>>>> 4fda52f4
 
     try:
         # The Go export service uses `time.RFC3339Nano`, which produces a format
