import logging
import subprocess
import shutil
import os
from pathlib import Path
from datetime import datetime, timedelta, timezone
from typing import Union, Tuple

from . import config

def export_and_split_data(total_hours: float, oos_hours: float) -> Tuple[Union[Path, None], Union[Path, None]]:
    """
    Exports data from the database and splits it into In-Sample (IS) and Out-of-Sample (OOS).

    This function orchestrates the data preparation pipeline:
    1. Cleans up the simulation directory.
    2. Calls the Go export script to dump data from TimescaleDB.
    3. Splits the exported data into IS and OOS sets based on the provided time windows.

    Args:
        total_hours: The total duration of data to export, in hours.
        oos_hours: The duration of the trailing data to be used for OOS validation, in hours.

    Returns:
        A tuple containing the paths to the IS and OOS CSV files, respectively.
        Returns (None, None) if any step in the process fails.
    """
    logging.info(f"Exporting data for the last {total_hours} hours...")
    _cleanup_simulation_directory()

    cmd = [
        'go', 'run', 'cmd/export/main.go',
        f'--hours-before={int(total_hours)}',
        '--no-zip',
        f'--trade-config={config.BEST_CONFIG_OUTPUT_PATH}'
    ]

    try:
        subprocess.run(cmd, check=True, capture_output=True, text=True, cwd=config.APP_ROOT)

        full_dataset_path = _find_latest_csv(config.SIMULATION_DIR)
        if not full_dataset_path:
            logging.error("No CSV file found after export.")
            return None, None

        logging.info(f"Successfully exported data to {full_dataset_path}")

        is_path, oos_path = _split_data_by_timestamp(
            full_dataset_path=full_dataset_path,
            total_hours=total_hours,
            oos_hours=oos_hours
        )
        return is_path, oos_path

    except subprocess.CalledProcessError as e:
        logging.error(f"Failed to export data: {e.stderr}")
        return None, None

def _cleanup_simulation_directory():
    """Removes and recreates the simulation directory to ensure a clean state."""
    if config.SIMULATION_DIR.exists():
        shutil.rmtree(config.SIMULATION_DIR)
    config.SIMULATION_DIR.mkdir(parents=True)

def _find_latest_csv(directory: Path) -> Union[Path, None]:
    """Finds the most recently modified CSV file in a directory."""
    exported_files = list(directory.glob("*.csv"))
    if not exported_files:
        return None
    exported_files.sort(key=os.path.getmtime, reverse=True)
    return exported_files[0]

def _split_data_by_timestamp(full_dataset_path: Path, total_hours: float, oos_hours: float) -> tuple[Path, Path]:
    """
    Splits a CSV file into In-Sample (IS) and Out-of-Sample (OOS) sets based on timestamps.
    """
    is_ratio = (total_hours - oos_hours) / total_hours
    is_path = config.SIMULATION_DIR / "is_data.csv"
    oos_path = config.SIMULATION_DIR / "oos_data.csv"

    with open(full_dataset_path, 'r') as f_full:
        lines = f_full.readlines()

    header = lines[0]
    data_lines = lines[1:]

    if not data_lines:
        logging.warning("No data to split. Creating empty IS and OOS files.")
        with open(is_path, 'w') as f_is, open(oos_path, 'w') as f_oos:
            f_is.write(header)
            f_oos.write(header)
        return is_path, oos_path

    try:
        first_time = _parse_timestamp(data_lines[0].split(',')[0])
        last_time = _parse_timestamp(data_lines[-1].split(',')[0])

        total_duration_seconds = (last_time - first_time).total_seconds()
        is_duration_seconds = total_duration_seconds * is_ratio
        split_time = first_time + timedelta(seconds=is_duration_seconds)

        with open(is_path, 'w') as f_is, open(oos_path, 'w') as f_oos:
            f_is.write(header)
            f_oos.write(header)
            split_found = False
            for line in data_lines:
                current_time = _parse_timestamp(line.split(',')[0])
                if current_time < split_time:
                    f_is.write(line)
                else:
                    f_oos.write(line)
                    split_found = True
            if not split_found:
                logging.warning("Split time was after all data points. OOS will be empty.")

    except (ValueError, IndexError) as e:
        logging.error(f"Timestamp parsing failed: {e}. Falling back to line-based split.")
        split_index = int(len(data_lines) * is_ratio)
        with open(is_path, 'w') as f_is, open(oos_path, 'w') as f_oos:
            f_is.write(header)
            f_is.writelines(data_lines[:split_index])
            f_oos.write(header)
            f_oos.writelines(data_lines[split_index:])

    is_lines = len((is_path).read_text().splitlines())
    oos_lines = len((oos_path).read_text().splitlines())
    logging.info(f"Split data into IS ({is_path}, {is_lines} lines) and OOS ({oos_path}, {oos_lines} lines)")

    return is_path, oos_path


def _parse_timestamp(ts_str: str) -> datetime:
    """
    Parses a timestamp string into a timezone-aware datetime object.
<<<<<<< HEAD
    This function is designed to handle ISO 8601 formatted timestamps,
    which are exported from the Go `export` service using `time.RFC3339Nano`.
    It includes a workaround for Python < 3.11, which cannot parse 'Z' timezone suffix.
=======
    This function is designed to be robust and handle multiple timestamp formats,
    including standard ISO 8601, and non-standard variations from other services.
>>>>>>> 656d8b18
    """
    original_ts = ts_str.strip()
    logging.debug(f"Attempting to parse timestamp: '{original_ts}'")
    
    import re
    
    # This regex handles timestamps with an optional timezone that may be missing a colon.
    # Example: "2025-07-30 10:44:44.09986+00" -> "2025-07-30T10:44:44.09986+00:00"
    # It looks for a +/- followed by exactly two digits at the end of the string.
    pattern = re.compile(r"^(.*)([+-]\d{2})$")
    match = pattern.match(original_ts)
    
    corrected_ts = original_ts
    if match:
        main_part, tz_part = match.groups()
        corrected_ts = f"{main_part}{tz_part}:00"
        logging.debug(f"Corrected timezone format: '{original_ts}' -> '{corrected_ts}'")

    # Replace the first space with 'T' to conform to the ISO 8601 standard format.
    # This makes the timestamp compatible with datetime.fromisoformat().
    iso_compatible_str = corrected_ts.replace(' ', 'T', 1)

    # Workaround for Python < 3.11 which doesn't support 'Z' suffix in fromisoformat
    if original_ts.upper().endswith('Z'):
        iso_compatible_ts = original_ts[:-1] + '+00:00'
        logging.debug(f"Replaced 'Z' with '+00:00': '{iso_compatible_ts}'")
    else:
        iso_compatible_ts = original_ts

    try:
<<<<<<< HEAD
        # The Go export service uses `time.RFC3339Nano`, which produces a format
        # that is compatible with `datetime.fromisoformat` after the 'Z' workaround.
        # Example: '2025-07-30T10:44:44.09986Z' -> '2025-07-30T10:44:44.09986+00:00'
        parsed_dt = datetime.fromisoformat(iso_compatible_ts)

        # If the timestamp is naive (no timezone info), assume it's in UTC.
=======
        # Use the highly efficient fromisoformat for parsing.
        logging.debug(f"Attempting to parse with fromisoformat: '{iso_compatible_str}'")
        parsed_dt = datetime.fromisoformat(iso_compatible_str)
>>>>>>> 656d8b18
        if parsed_dt.tzinfo is None:
            parsed_dt = parsed_dt.replace(tzinfo=timezone.utc)
        return parsed_dt
    except ValueError as e:
        logging.debug(f"fromisoformat failed: {e}. Falling back to strptime.")

    # Fallback to strptime for other less common formats.
    # This provides robustness for formats not covered by the primary method.
    formats_to_try = [
        '%Y-%m-%d %H:%M:%S.%f%z',
        '%Y-%m-%d %H:%M:%S%z',
        '%Y-%m-%d %H:%M:%S.%f',
        '%Y-%m-%d %H:%M:%S',
        '%Y-%m-%dT%H:%M:%S.%f%z',
        '%Y-%m-%dT%H:%M:%S%z',
        '%Y-%m-%dT%H:%M:%S.%f',
        '%Y-%m-%dT%H:%M:%S',
    ]
    
    for fmt in formats_to_try:
        try:
            logging.debug(f"Trying strptime with format: '{fmt}'")
            parsed = datetime.strptime(original_ts, fmt)
            if parsed.tzinfo is None:
                return parsed.replace(tzinfo=timezone.utc)
            return parsed
        except ValueError:
            continue

    raise ValueError(f"Could not parse timestamp: '{original_ts}' with any known format.")<|MERGE_RESOLUTION|>--- conflicted
+++ resolved
@@ -132,14 +132,9 @@
 def _parse_timestamp(ts_str: str) -> datetime:
     """
     Parses a timestamp string into a timezone-aware datetime object.
-<<<<<<< HEAD
     This function is designed to handle ISO 8601 formatted timestamps,
     which are exported from the Go `export` service using `time.RFC3339Nano`.
     It includes a workaround for Python < 3.11, which cannot parse 'Z' timezone suffix.
-=======
-    This function is designed to be robust and handle multiple timestamp formats,
-    including standard ISO 8601, and non-standard variations from other services.
->>>>>>> 656d8b18
     """
     original_ts = ts_str.strip()
     logging.debug(f"Attempting to parse timestamp: '{original_ts}'")
@@ -170,18 +165,12 @@
         iso_compatible_ts = original_ts
 
     try:
-<<<<<<< HEAD
         # The Go export service uses `time.RFC3339Nano`, which produces a format
         # that is compatible with `datetime.fromisoformat` after the 'Z' workaround.
         # Example: '2025-07-30T10:44:44.09986Z' -> '2025-07-30T10:44:44.09986+00:00'
         parsed_dt = datetime.fromisoformat(iso_compatible_ts)
 
         # If the timestamp is naive (no timezone info), assume it's in UTC.
-=======
-        # Use the highly efficient fromisoformat for parsing.
-        logging.debug(f"Attempting to parse with fromisoformat: '{iso_compatible_str}'")
-        parsed_dt = datetime.fromisoformat(iso_compatible_str)
->>>>>>> 656d8b18
         if parsed_dt.tzinfo is None:
             parsed_dt = parsed_dt.replace(tzinfo=timezone.utc)
         return parsed_dt
