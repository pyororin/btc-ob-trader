FROM python:3.11-alpine

# Set the working directory in the container
WORKDIR /app

# Install build dependencies, then install python packages, then remove build dependencies
COPY ./optimizer/requirements.txt /app/requirements.txt
RUN apk add --no-cache go libgomp libstdc++ && \
    apk add --no-cache --virtual .build-deps gcc musl-dev g++ && \
    pip install --no-cache-dir -r requirements.txt && \
    apk del .build-deps

<<<<<<< HEAD
# Install runtime dependencies
RUN apk add --no-cache libgomp

# Copy the application's code into the container
=======
# Copy the rest of the application's code into the container
>>>>>>> 3abc6b89
COPY ./optimizer /app/optimizer

# Set environment variables to control thread usage by numerical libraries
ENV OMP_NUM_THREADS=1 \
    OPENBLAS_NUM_THREADS=1 \
    MKL_NUM_THREADS=1 \
    VECLIB_MAXIMUM_THREADS=1 \
    NUMEXPR_NUM_THREADS=1

# The command to run the application
CMD ["python", "-m", "optimizer.main"]<|MERGE_RESOLUTION|>--- conflicted
+++ resolved
@@ -10,14 +10,10 @@
     pip install --no-cache-dir -r requirements.txt && \
     apk del .build-deps
 
-<<<<<<< HEAD
 # Install runtime dependencies
 RUN apk add --no-cache libgomp
 
 # Copy the application's code into the container
-=======
-# Copy the rest of the application's code into the container
->>>>>>> 3abc6b89
 COPY ./optimizer /app/optimizer
 
 # Set environment variables to control thread usage by numerical libraries
