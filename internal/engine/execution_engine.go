package engine

import (
	"context"
	"fmt"
	"math"
	"strconv"
	"sync"
	"time"

	"github.com/your-org/obi-scalp-bot/internal/alert"
	"github.com/your-org/obi-scalp-bot/internal/config"
	"github.com/your-org/obi-scalp-bot/internal/dbwriter"
	"github.com/your-org/obi-scalp-bot/internal/exchange/coincheck"
	"github.com/your-org/obi-scalp-bot/internal/pnl"
	"github.com/your-org/obi-scalp-bot/internal/position"
	"github.com/your-org/obi-scalp-bot/pkg/logger"
)

// RiskCheckError is a custom error type for risk check failures.
type RiskCheckError struct {
	Message string
}

// Error implements the error interface for RiskCheckError.
func (e *RiskCheckError) Error() string {
	return e.Message
}

// ExecutionEngine defines the interface for order execution.
type ExecutionEngine interface {
	PlaceOrder(ctx context.Context, pair string, orderType string, rate float64, amount float64, postOnly bool) (*coincheck.OrderResponse, error)
	CancelOrder(ctx context.Context, orderID int64) (*coincheck.CancelResponse, error)
}

// LiveExecutionEngine handles real order placement with the exchange.
type LiveExecutionEngine struct {
	exchangeClient *coincheck.Client
	dbWriter       dbwriter.DBWriter
	position       *position.Position
	pnlCalculator  *pnl.Calculator
	recentPnLs     []float64
	currentRatios  struct {
		OrderRatio  float64
		LotMaxRatio float64
	}
	partialExitMutex   sync.Mutex
	isExitingPartially bool
	notifier           alert.Notifier
}

// NewLiveExecutionEngine creates a new LiveExecutionEngine.
func NewLiveExecutionEngine(client *coincheck.Client, dbWriter dbwriter.DBWriter, notifier alert.Notifier) *LiveExecutionEngine {
	cfg := config.GetConfig()
	engine := &LiveExecutionEngine{
		exchangeClient: client,
		dbWriter:       dbWriter,
		position:       position.NewPosition(),
		pnlCalculator:  pnl.NewCalculator(),
		recentPnLs:     make([]float64, 0),
		notifier:       notifier,
	}
	// Initialize ratios from config
	engine.currentRatios.OrderRatio = cfg.Trade.OrderRatio
	engine.currentRatios.LotMaxRatio = cfg.Trade.LotMaxRatio
	return engine
}

// PlaceOrder places a new order on the exchange and monitors for execution.
func (e *LiveExecutionEngine) PlaceOrder(ctx context.Context, pair string, orderType string, rate float64, amount float64, postOnly bool) (*coincheck.OrderResponse, error) {
	if e.exchangeClient == nil {
		return nil, fmt.Errorf("LiveExecutionEngine: exchange client is not initialized")
	}

	cfg := config.GetConfig() // Get latest config on every order

	// Balance check and amount adjustment logic
	balance, err := e.exchangeClient.GetBalance()
	if err != nil {
		return nil, fmt.Errorf("failed to get balance for risk check: %w", err)
	}
	currentJpy, _ := strconv.ParseFloat(balance.Jpy, 64)

	// --- Risk Management Check ---
	// 1. Max Position Check
	positionSize, avgEntryPrice := e.position.Get()
	orderSideMultiplier := 1.0
	if orderType == "sell" {
		orderSideMultiplier = -1.0
	}
	prospectivePositionSize := positionSize + (amount * orderSideMultiplier)
	prospectivePositionValueJPY := math.Abs(prospectivePositionSize) * rate

	// JPY残高に対するポジションサイズの比率をチェック
	if cfg.Trade.Risk.MaxPositionRatio > 0 {
		maxAllowedPositionValue := currentJpy * cfg.Trade.Risk.MaxPositionRatio
		if prospectivePositionValueJPY > maxAllowedPositionValue {
			msg := fmt.Sprintf("risk check failed: prospective position value %.2f JPY exceeds max_position_ratio (%.2f) of balance (%.2f JPY)", prospectivePositionValueJPY, cfg.Trade.Risk.MaxPositionRatio, currentJpy)
			return nil, &RiskCheckError{Message: msg}
		}
	}

	// 2. Max Drawdown Check
	unrealizedPnL := e.pnlCalculator.CalculateUnrealizedPnL(positionSize, avgEntryPrice, rate)
	totalRealizedPnL := e.pnlCalculator.GetRealizedPnL()
	totalPnL := unrealizedPnL + totalRealizedPnL

	if totalPnL < 0 {
		drawdownPercent := 0.0
		// Use current JPY balance as the capital base for drawdown percentage.
		// This is a simplification. A more robust implementation might track initial capital.
		if currentJpy > 0 {
			drawdownPercent = (-totalPnL / currentJpy) * 100
		}
		if cfg.Trade.Risk.MaxDrawdownPercent > 0 && drawdownPercent >= cfg.Trade.Risk.MaxDrawdownPercent {
			msg := fmt.Sprintf("risk check failed: current drawdown %.2f%% exceeds max_drawdown_percent %.2f%% (PnL: %.2f, Capital: %.2f)", drawdownPercent, cfg.Trade.Risk.MaxDrawdownPercent, totalPnL, currentJpy)
			return nil, &RiskCheckError{Message: msg}
		}
	}
	// --- End Risk Management Check ---

	// Adjust order ratios based on recent performance
	if cfg.Trade.AdaptivePositionSizing.Enabled {
		e.adjustRatios()
	}

	// Balance check and amount adjustment logic
	currentBtc, _ := strconv.ParseFloat(balance.Btc, 64)

	openOrders, err := e.exchangeClient.GetOpenOrders()
	if err != nil {
		return nil, fmt.Errorf("failed to get open orders for balance adjustment: %w", err)
	}

	reservedJpy := 0.0
	reservedBtc := 0.0
	for _, order := range openOrders.Orders {
		if order.Pair != pair {
			continue
		}
		orderRate, _ := strconv.ParseFloat(order.Rate, 64)
		pendingAmount, _ := strconv.ParseFloat(order.PendingAmount, 64)
		if order.OrderType == "buy" {
			reservedJpy += orderRate * pendingAmount
		} else if order.OrderType == "sell" {
			reservedBtc += pendingAmount
		}
	}

	availableJpy := currentJpy - reservedJpy
	availableBtc := currentBtc - reservedBtc

	roundedRate := math.Round(rate)
	adjustedAmount := amount

	var cappedAmount float64
	if orderType == "buy" {
		cappedAmount = (availableJpy * e.currentRatios.OrderRatio) / roundedRate
	} else { // sell
		cappedAmount = availableBtc * e.currentRatios.OrderRatio
	}
	cappedAmount = math.Floor(cappedAmount*1e6) / 1e6

	if amount > cappedAmount {
		adjustedAmount = cappedAmount
		logger.Warnf("[Live] Requested %s amount %.8f exceeds the allowable ratio. Adjusting to %.8f.", orderType, amount, adjustedAmount)
	}

	if adjustedAmount <= 0 {
		return nil, fmt.Errorf("adjusted order amount is zero or negative, skipping order placement")
	}

	// coincheckの最小注文単位（0.001BTC）を下回っていないか確認
	if adjustedAmount < 0.001 {
		msg := fmt.Sprintf("order amount %.8f is below the minimum required amount of 0.001 BTC", adjustedAmount)
		return nil, &RiskCheckError{Message: msg}
	}

	// Place the order
	req := coincheck.OrderRequest{
		Pair:      pair,
		OrderType: orderType,
		Rate:      roundedRate,
		Amount:    adjustedAmount,
	}
	if postOnly {
		req.TimeInForce = "post_only"
	}

	logger.Infof("[Live] Placing order: %+v", req)
	orderResp, orderSentTime, err := e.exchangeClient.NewOrder(req)
	if err != nil {
<<<<<<< HEAD
		logger.Warnf("[Live] Error placing order: %v, Response: %+v", err, orderResp)
=======
		logger.Errorf("[Live] Error placing order: %v, Response: %+v", err, orderResp)
		e.sendAlert(fmt.Sprintf("Error placing order: %v, Response: %+v", err, orderResp))
>>>>>>> 6742e3c0
		return orderResp, err
	}
	if !orderResp.Success {
		e.sendAlert(fmt.Sprintf("Failed to place order: %s", orderResp.Error))
		return orderResp, fmt.Errorf("failed to place order: %s", orderResp.Error)
	}
	logger.Infof("[Live] Order placed successfully: ID=%d", orderResp.ID)

	// Monitor for execution
	pollInterval := time.Duration(cfg.App.Order.PollIntervalMs) * time.Millisecond
	timeout := time.Duration(cfg.App.Order.TimeoutSeconds) * time.Second
	ctx, cancel := context.WithTimeout(ctx, timeout)
	defer cancel()

	for {
		select {
		case <-ctx.Done():
			// Timeout reached, cancel the order
			logger.Warnf("[Live] Order ID %d did not fill within %v. Cancelling.", orderResp.ID, timeout)
			_, cancelErr := e.CancelOrder(context.Background(), orderResp.ID) // Use a new context for cancellation
			if cancelErr != nil {
				logger.Errorf("[Live] Failed to cancel order ID %d: %v", orderResp.ID, cancelErr)
				// Even if cancellation fails, we log the attempt as a cancelled trade
			}

			// Save the cancelled trade to the database
			if e.dbWriter != nil {
				trade := dbwriter.Trade{
					Time:          time.Now().UTC(),
					Pair:          pair,
					Side:          orderType,
					Price:         rate,
					Size:          adjustedAmount,
					TransactionID: orderResp.ID, // Use order ID as a reference
					IsCancelled:   true,
					IsMyTrade:     true,
				}
				e.dbWriter.SaveTrade(trade)
				logger.Infof("[Live] Cancelled trade for Order ID %d saved to DB.", orderResp.ID)
			}

			if cancelErr != nil {
				return nil, fmt.Errorf("order timed out and cancellation failed: %w", cancelErr)
			}
			logger.Infof("[Live] Order ID %d cancelled successfully.", orderResp.ID)
			return nil, fmt.Errorf("order %d timed out and was cancelled", orderResp.ID)

		case <-time.After(pollInterval):
			transactions, err := e.exchangeClient.GetTransactions()
			if err != nil {
				logger.Errorf("[Live] Failed to get transactions to check order status: %v", err)
				continue // Retry on the next tick
			}

			for _, tx := range transactions.Transactions {
				if tx.OrderID == orderResp.ID {
					logger.Infof("[Live] Order ID %d confirmed as filled (Transaction ID: %d).", orderResp.ID, tx.ID)

					// Parse transaction details
					price, _ := strconv.ParseFloat(tx.Rate, 64)
					size, _ := strconv.ParseFloat(orderResp.Amount, 64)
					txID, _ := strconv.ParseInt(strconv.FormatInt(tx.ID, 10), 10, 64)

					// Save the confirmed trade to the database
					if e.dbWriter != nil {
						// 約定時刻をパース
						filledTime, err := time.Parse(time.RFC3339, tx.CreatedAt)
						if err != nil {
							logger.Errorf("[Live] Failed to parse transaction timestamp: %v. Using current time as fallback.", err)
							filledTime = time.Now().UTC()
						}

						// レイテンシを計算して保存
						latency := filledTime.Sub(orderSentTime)
						latencyMs := latency.Milliseconds()
						e.dbWriter.SaveLatency(dbwriter.Latency{
							Time:      filledTime,
							OrderID:   orderResp.ID,
							LatencyMs: latencyMs,
						})
						logger.Infof("[Live] Order ID %d latency: %d ms", orderResp.ID, latencyMs)

						trade := dbwriter.Trade{
							Time:          filledTime,
							Pair:          tx.Pair,
							Side:          tx.Side,
							Price:         price,
							Size:          size,
							TransactionID: txID,
							IsCancelled:   false,
							IsMyTrade:     true,
						}
						e.dbWriter.SaveTrade(trade)
						logger.Infof("[Live] Confirmed trade for Order ID %d saved to DB.", orderResp.ID)

						// PnL Calculation and Saving
						tradeAmount := trade.Size
						if trade.Side == "sell" {
							tradeAmount = -tradeAmount
						}
						realizedPnL := e.position.Update(tradeAmount, trade.Price)
						if realizedPnL != 0 {
							e.pnlCalculator.UpdateRealizedPnL(realizedPnL)
							// Update recent PnLs for adaptive sizing
							if cfg.Trade.AdaptivePositionSizing.Enabled {
								e.updateRecentPnLs(realizedPnL)
							}
						}
						logger.Infof("[Live] Position updated: %s", e.position.String())

						positionSize, avgEntryPrice := e.position.Get()
						unrealizedPnL := e.pnlCalculator.CalculateUnrealizedPnL(positionSize, avgEntryPrice, price)
						totalRealizedPnL := e.pnlCalculator.GetRealizedPnL()
						totalPnL := totalRealizedPnL + unrealizedPnL

						pnlSummary := dbwriter.PnLSummary{
							Time:          trade.Time,
							StrategyID:    "default", // Or from config
							Pair:          pair,
							RealizedPnL:   realizedPnL,
							UnrealizedPnL: unrealizedPnL,
							TotalPnL:      totalPnL,
							PositionSize:  positionSize,
							AvgEntryPrice: avgEntryPrice,
						}
						if err := e.dbWriter.SavePnLSummary(ctx, pnlSummary); err != nil {
							logger.Errorf("[Live] Error saving PnL summary: %v", err)
						} else {
							logger.Infof("[Live] Saved PnL summary to DB.")
						}
						// Save individual trade PnL
						if realizedPnL != 0 {
							tradePnl := dbwriter.TradePnL{
								TradeID:   txID,
								Pnl:       realizedPnL,
								CreatedAt: trade.Time,
							}
							if err := e.dbWriter.SaveTradePnL(ctx, tradePnl); err != nil {
								logger.Errorf("[Live] Error saving trade PnL: %v", err)
							} else {
								logger.Infof("[Live] Saved trade PnL to DB.")
							}
						}
					}
					return orderResp, nil // Order filled
				}
			}
			logger.Infof("[Live] Order ID %d not yet filled. Retrying in %v...", orderResp.ID, pollInterval)
		}
	}
}

// CancelOrder cancels an existing order on the exchange.
func (e *LiveExecutionEngine) CancelOrder(ctx context.Context, orderID int64) (*coincheck.CancelResponse, error) {
	if e.exchangeClient == nil {
		return nil, fmt.Errorf("LiveExecutionEngine: exchange client is not initialized")
	}

	logger.Infof("[Live] Cancelling order ID: %d", orderID)
	resp, err := e.exchangeClient.CancelOrder(orderID)
	if err != nil {
		logger.Errorf("[Live] Error cancelling order: %v, Response: %+v", err, resp)
		e.sendAlert(fmt.Sprintf("Error cancelling order: %v, Response: %+v", err, resp))
		return resp, err
	}
	logger.Infof("[Live] Order cancelled successfully: %+v", resp)
	return resp, nil
}

// sendAlert sends a message using the notifier if it's configured.
func (e *LiveExecutionEngine) sendAlert(message string) {
	if e.notifier != nil {
		if err := e.notifier.Send(message); err != nil {
			logger.Errorf("Failed to send alert: %v", err)
		}
	}
}

// updateRecentPnLs adds a new PnL to the recent PnL list and keeps it at the configured size.
func (e *LiveExecutionEngine) updateRecentPnLs(pnl float64) {
	cfg := config.GetConfig()
	e.recentPnLs = append(e.recentPnLs, pnl)
	numTrades := cfg.Trade.AdaptivePositionSizing.NumTrades
	if len(e.recentPnLs) > numTrades {
		e.recentPnLs = e.recentPnLs[len(e.recentPnLs)-numTrades:]
	}
	logger.Infof("[Live] Updated recent PnLs: %v", e.recentPnLs)
}

// GetPosition returns the current position size and average entry price.
func (e *LiveExecutionEngine) GetPosition() (size float64, avgEntryPrice float64) {
	return e.position.Get()
}

// SetPartialExitStatus sets the status of the partial exit flag.
func (e *LiveExecutionEngine) SetPartialExitStatus(isExiting bool) {
	e.partialExitMutex.Lock()
	defer e.partialExitMutex.Unlock()
	e.isExitingPartially = isExiting
}

// IsExitingPartially returns true if a partial exit is currently in progress.
func (e *LiveExecutionEngine) IsExitingPartially() bool {
	e.partialExitMutex.Lock()
	defer e.partialExitMutex.Unlock()
	return e.isExitingPartially
}

// PartialExitOrder represents the details of a partial exit order to be executed.
type PartialExitOrder struct {
	OrderType string
	Size      float64
	Price     float64
}

// CheckAndTriggerPartialExit checks for partial profit taking conditions and returns an order if triggered.
func (e *LiveExecutionEngine) CheckAndTriggerPartialExit(currentMidPrice float64) *PartialExitOrder {
	e.partialExitMutex.Lock()
	defer e.partialExitMutex.Unlock()

	cfg := config.GetConfig()

	if e.isExitingPartially || !cfg.Trade.Twap.PartialExitEnabled {
		return nil
	}

	positionSize, avgEntryPrice := e.position.Get()
	if math.Abs(positionSize) < 1e-8 { // No position
		return nil
	}

	unrealizedPnL := (currentMidPrice - avgEntryPrice) * positionSize
	entryValue := avgEntryPrice * math.Abs(positionSize)
	if entryValue == 0 {
		return nil
	}
	profitRatio := unrealizedPnL / entryValue * 100 // In percent

	if profitRatio > cfg.Trade.Twap.ProfitThreshold {
		logger.Infof("Profit threshold of %.2f%% reached (current: %.2f%%). Initiating partial exit.",
			cfg.Trade.Twap.ProfitThreshold, profitRatio)

		e.isExitingPartially = true // Set flag inside the lock

		exitSize := positionSize * cfg.Trade.Twap.ExitRatio
		orderType := "sell"
		if positionSize < 0 { // Short position
			orderType = "buy"
		}

		return &PartialExitOrder{
			OrderType: orderType,
			Size:      math.Abs(exitSize),
			Price:     currentMidPrice,
		}
	}

	return nil
}

// adjustRatios dynamically adjusts the order and lot max ratios based on recent PnL.
func (e *LiveExecutionEngine) adjustRatios() {
	cfg := config.GetConfig()
	if len(e.recentPnLs) < cfg.Trade.AdaptivePositionSizing.NumTrades {
		// Not enough trade data yet, use default ratios
		e.currentRatios.OrderRatio = cfg.Trade.OrderRatio
		e.currentRatios.LotMaxRatio = cfg.Trade.LotMaxRatio
		return
	}

	pnlSum := 0.0
	for _, pnl := range e.recentPnLs {
		pnlSum += pnl
	}

	if pnlSum < 0 {
		// Reduce ratios
		e.currentRatios.OrderRatio *= cfg.Trade.AdaptivePositionSizing.ReductionStep
		e.currentRatios.LotMaxRatio *= cfg.Trade.AdaptivePositionSizing.ReductionStep

		// Enforce minimum ratios
		minOrderRatio := cfg.Trade.OrderRatio * cfg.Trade.AdaptivePositionSizing.MinRatio
		minLotMaxRatio := cfg.Trade.LotMaxRatio * cfg.Trade.AdaptivePositionSizing.MinRatio
		if e.currentRatios.OrderRatio < minOrderRatio {
			e.currentRatios.OrderRatio = minOrderRatio
		}
		if e.currentRatios.LotMaxRatio < minLotMaxRatio {
			e.currentRatios.LotMaxRatio = minLotMaxRatio
		}
		logger.Warnf("[Live] Negative PnL trend detected. Reducing ratios to OrderRatio: %.4f, LotMaxRatio: %.4f", e.currentRatios.OrderRatio, e.currentRatios.LotMaxRatio)
	} else {
		// Reset to default ratios
		if e.currentRatios.OrderRatio != cfg.Trade.OrderRatio || e.currentRatios.LotMaxRatio != cfg.Trade.LotMaxRatio {
			e.currentRatios.OrderRatio = cfg.Trade.OrderRatio
			e.currentRatios.LotMaxRatio = cfg.Trade.LotMaxRatio
			logger.Infof("[Live] Positive PnL trend. Ratios reset to default. OrderRatio: %.4f, LotMaxRatio: %.4f", e.currentRatios.OrderRatio, e.currentRatios.LotMaxRatio)
		}
	}
}

// ReplayExecutionEngine simulates order execution for backtesting.
type ReplayExecutionEngine struct {
	position      *position.Position
	pnlCalculator *pnl.Calculator
	orderBook     pnl.OrderBookProvider
	// ExecutedTrades stores the history of simulated trades.
	ExecutedTrades []dbwriter.Trade
	tradeCounter  int64 // Counter for generating deterministic trade IDs
}

// NewReplayExecutionEngine creates a new ReplayExecutionEngine.
func NewReplayExecutionEngine(orderBook pnl.OrderBookProvider) *ReplayExecutionEngine {
	return &ReplayExecutionEngine{
		position:       position.NewPosition(),
		pnlCalculator:  pnl.NewCalculator(),
		orderBook:      orderBook,
		ExecutedTrades: make([]dbwriter.Trade, 0),
		tradeCounter:   0, // Initialize counter
	}
}

// PlaceOrder simulates placing an order and records it based on the current order book state.
func (e *ReplayExecutionEngine) PlaceOrder(ctx context.Context, pair string, orderType string, rate float64, amount float64, postOnly bool) (*coincheck.OrderResponse, error) {
	mode := "Simulation"

	bestBid := e.orderBook.BestBid()
	bestAsk := e.orderBook.BestAsk()

	var executedPrice float64
	var executed bool

	if orderType == "buy" {
		if rate >= bestAsk && bestAsk > 0 {
			executed = true
			executedPrice = bestAsk
			logger.Infof("[%s] Buy order matched: Rate %.2f >= BestAsk %.2f. Executing at %.2f", mode, rate, bestAsk, executedPrice)
		} else {
			logger.Infof("[%s] Buy order NOT matched: Rate %.2f < BestAsk %.2f. Order would be on book.", mode, rate, bestAsk)
		}
	} else if orderType == "sell" {
		if rate <= bestBid && bestBid > 0 {
			executed = true
			executedPrice = bestBid
			logger.Infof("[%s] Sell order matched: Rate %.2f <= BestBid %.2f. Executing at %.2f", mode, rate, bestBid, executedPrice)
		} else {
			logger.Infof("[%s] Sell order NOT matched: Rate %.2f > BestBid %.2f. Order would be on book.", mode, rate, bestBid)
		}
	}

	if !executed {
		return &coincheck.OrderResponse{Success: false, Error: "order not executed"}, nil
	}

	// Generate a deterministic transaction ID using the counter.
	e.tradeCounter++
	fakeTxID := e.tradeCounter

	// Create a trade record for the simulated execution.
	trade := dbwriter.Trade{
		Time:          time.Now().UTC(),
		Pair:          pair,
		Side:          orderType,
		Price:         executedPrice,
		Size:          amount,
		TransactionID: fakeTxID,
	}

	// Update position and get realized PnL
	tradeAmount := trade.Size
	if trade.Side == "sell" {
		tradeAmount = -tradeAmount
	}

	previousPositionSize, _ := e.position.Get()
	realizedPnL := e.position.Update(tradeAmount, trade.Price)
	newPositionSize, _ := e.position.Get()

	// Set entry and exit times
	if math.Abs(previousPositionSize) > 1e-8 && math.Abs(newPositionSize) < 1e-8 { // Position closed
		// Find the entry trade and set the exit time for all trades in that position
		for i := len(e.ExecutedTrades) - 1; i >= 0; i-- {
			if e.ExecutedTrades[i].ExitTime.IsZero() {
				e.ExecutedTrades[i].ExitTime = trade.Time
			} else {
				break // Stop when we hit a trade that was already part of a closed position
			}
		}
	}
	trade.EntryTime = trade.Time

	if realizedPnL != 0 {
		e.pnlCalculator.UpdateRealizedPnL(realizedPnL)
	}
	trade.RealizedPnL = realizedPnL
	e.ExecutedTrades = append(e.ExecutedTrades, trade) // Append after PnL calculation
	logger.Infof("[%s] Position updated: %s", mode, e.position.String())

	// Calculate PnL
	positionSize, avgEntryPrice := e.position.Get()
	unrealizedPnL := e.pnlCalculator.CalculateUnrealizedPnL(positionSize, avgEntryPrice, executedPrice)
	totalRealizedPnL := e.pnlCalculator.GetRealizedPnL()
	totalPnL := totalRealizedPnL + unrealizedPnL

	logger.Infof("[%s] PnL Update: Realized=%.2f, Unrealized=%.2f, Total=%.2f", mode, realizedPnL, unrealizedPnL, totalPnL)

	return &coincheck.OrderResponse{
		Success: true,
		ID:      fakeTxID,
		Rate:    fmt.Sprintf("%f", executedPrice),
		Amount:  fmt.Sprintf("%f", amount),
		Pair:    pair,
	}, nil
}

// CancelOrder simulates cancelling an order.
func (e *ReplayExecutionEngine) CancelOrder(ctx context.Context, orderID int64) (*coincheck.CancelResponse, error) {
	logger.Infof("[Simulation] Simulating cancellation of order ID: %d", orderID)
	return &coincheck.CancelResponse{
		Success: true,
		ID:      orderID,
	}, nil
}

// GetTotalRealizedPnL returns the total realized PnL from the internal calculator.
func (e *ReplayExecutionEngine) GetTotalRealizedPnL() float64 {
	return e.pnlCalculator.GetRealizedPnL()
}<|MERGE_RESOLUTION|>--- conflicted
+++ resolved
@@ -190,12 +190,7 @@
 	logger.Infof("[Live] Placing order: %+v", req)
 	orderResp, orderSentTime, err := e.exchangeClient.NewOrder(req)
 	if err != nil {
-<<<<<<< HEAD
 		logger.Warnf("[Live] Error placing order: %v, Response: %+v", err, orderResp)
-=======
-		logger.Errorf("[Live] Error placing order: %v, Response: %+v", err, orderResp)
-		e.sendAlert(fmt.Sprintf("Error placing order: %v, Response: %+v", err, orderResp))
->>>>>>> 6742e3c0
 		return orderResp, err
 	}
 	if !orderResp.Success {
