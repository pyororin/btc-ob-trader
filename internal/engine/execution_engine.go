package engine

import (
	"context"
	"fmt"
	"math"
	"strconv"
	"sync"
	"time"

	"github.com/your-org/obi-scalp-bot/internal/alert"
	"github.com/your-org/obi-scalp-bot/internal/config"
	"github.com/your-org/obi-scalp-bot/internal/dbwriter"
	"github.com/your-org/obi-scalp-bot/internal/exchange/coincheck"
	"github.com/your-org/obi-scalp-bot/internal/pnl"
	"github.com/your-org/obi-scalp-bot/internal/position"
	"github.com/your-org/obi-scalp-bot/pkg/logger"
)

// RiskCheckError is a custom error type for risk check failures.
type RiskCheckError struct {
	Message string
}

// Error implements the error interface for RiskCheckError.
func (e *RiskCheckError) Error() string {
	return e.Message
}

// ExecutionEngine defines the interface for order execution.
type ExecutionEngine interface {
	PlaceOrder(ctx context.Context, pair string, orderType string, rate float64, amount float64, postOnly bool) (*coincheck.OrderResponse, error)
	CancelOrder(ctx context.Context, orderID int64) (*coincheck.CancelResponse, error)
}

// LiveExecutionEngine handles real order placement with the exchange.
type LiveExecutionEngine struct {
	exchangeClient *coincheck.Client
	dbWriter       dbwriter.DBWriter
	position       *position.Position
	pnlCalculator  *pnl.Calculator
	recentPnLs     []float64
	currentRatios  struct {
		OrderRatio  float64
		LotMaxRatio float64
	}
	partialExitMutex   sync.Mutex
	isExitingPartially bool
	notifier           alert.Notifier
}

// NewLiveExecutionEngine creates a new LiveExecutionEngine.
func NewLiveExecutionEngine(client *coincheck.Client, dbWriter dbwriter.DBWriter, notifier alert.Notifier) *LiveExecutionEngine {
	cfg := config.GetConfig()
	engine := &LiveExecutionEngine{
		exchangeClient: client,
		dbWriter:       dbWriter,
		position:       position.NewPosition(),
		pnlCalculator:  pnl.NewCalculator(),
		recentPnLs:     make([]float64, 0),
		notifier:       notifier,
	}
	// Initialize ratios from config
	engine.currentRatios.OrderRatio = cfg.Trade.OrderRatio
	engine.currentRatios.LotMaxRatio = cfg.Trade.LotMaxRatio
	return engine
}

// PlaceOrder places a new order on the exchange and monitors for execution.
func (e *LiveExecutionEngine) PlaceOrder(ctx context.Context, pair string, orderType string, rate float64, amount float64, postOnly bool) (*coincheck.OrderResponse, error) {
	if e.exchangeClient == nil {
		return nil, fmt.Errorf("LiveExecutionEngine: exchange client is not initialized")
	}

	cfg := config.GetConfig() // Get latest config on every order

	// Balance check and amount adjustment logic
	balance, err := e.exchangeClient.GetBalance()
	if err != nil {
		return nil, fmt.Errorf("failed to get balance for risk check: %w", err)
	}
	currentJpy, _ := strconv.ParseFloat(balance.Jpy, 64)

	// --- Risk Management Check ---
	// 1. Max Position Check
	positionSize, avgEntryPrice := e.position.Get()
	orderSideMultiplier := 1.0
	if orderType == "sell" {
		orderSideMultiplier = -1.0
	}
	prospectivePositionSize := positionSize + (amount * orderSideMultiplier)
	prospectivePositionValueJPY := math.Abs(prospectivePositionSize) * rate

	// JPY残高に対するポジションサイズの比率をチェック
	if cfg.Trade.Risk.MaxPositionRatio > 0 {
		maxAllowedPositionValue := currentJpy * cfg.Trade.Risk.MaxPositionRatio
		if prospectivePositionValueJPY > maxAllowedPositionValue {
			msg := fmt.Sprintf("risk check failed: prospective position value %.2f JPY exceeds max_position_ratio (%.2f) of balance (%.2f JPY)", prospectivePositionValueJPY, cfg.Trade.Risk.MaxPositionRatio, currentJpy)
			return nil, &RiskCheckError{Message: msg}
		}
	}

	// 2. Max Drawdown Check
	unrealizedPnL := e.pnlCalculator.CalculateUnrealizedPnL(positionSize, avgEntryPrice, rate)
	totalRealizedPnL := e.pnlCalculator.GetRealizedPnL()
	totalPnL := unrealizedPnL + totalRealizedPnL

	if totalPnL < 0 {
		drawdownPercent := 0.0
		// Use current JPY balance as the capital base for drawdown percentage.
		// This is a simplification. A more robust implementation might track initial capital.
		if currentJpy > 0 {
			drawdownPercent = (-totalPnL / currentJpy) * 100
		}
		if cfg.Trade.Risk.MaxDrawdownPercent > 0 && drawdownPercent >= cfg.Trade.Risk.MaxDrawdownPercent {
			msg := fmt.Sprintf("risk check failed: current drawdown %.2f%% exceeds max_drawdown_percent %.2f%% (PnL: %.2f, Capital: %.2f)", drawdownPercent, cfg.Trade.Risk.MaxDrawdownPercent, totalPnL, currentJpy)
			return nil, &RiskCheckError{Message: msg}
		}
	}
	// --- End Risk Management Check ---

	// Adjust order ratios based on recent performance
	if cfg.Trade.AdaptivePositionSizing.Enabled {
		e.adjustRatios()
	}

	// Balance check and amount adjustment logic
	currentBtc, _ := strconv.ParseFloat(balance.Btc, 64)

	openOrders, err := e.exchangeClient.GetOpenOrders()
	if err != nil {
		return nil, fmt.Errorf("failed to get open orders for balance adjustment: %w", err)
	}

	reservedJpy := 0.0
	reservedBtc := 0.0
	for _, order := range openOrders.Orders {
		if order.Pair != pair {
			continue
		}
		orderRate, _ := strconv.ParseFloat(order.Rate, 64)
		pendingAmount, _ := strconv.ParseFloat(order.PendingAmount, 64)
		if order.OrderType == "buy" {
			reservedJpy += orderRate * pendingAmount
		} else if order.OrderType == "sell" {
			reservedBtc += pendingAmount
		}
	}

	availableJpy := currentJpy - reservedJpy
	availableBtc := currentBtc - reservedBtc

	roundedRate := math.Round(rate)
	adjustedAmount := amount

	var cappedAmount float64
	if orderType == "buy" {
		cappedAmount = (availableJpy * e.currentRatios.OrderRatio) / roundedRate
	} else { // sell
		cappedAmount = availableBtc * e.currentRatios.OrderRatio
	}
	cappedAmount = math.Floor(cappedAmount*1e6) / 1e6

	if amount > cappedAmount {
		adjustedAmount = cappedAmount
		logger.Warnf("[Live] Requested %s amount %.8f exceeds the allowable ratio. Adjusting to %.8f.", orderType, amount, adjustedAmount)
	}

	if adjustedAmount <= 0 {
		return nil, fmt.Errorf("adjusted order amount is zero or negative, skipping order placement")
	}

	// coincheckの最小注文単位（0.001BTC）を下回っていないか確認
	if adjustedAmount < 0.001 {
		msg := fmt.Sprintf("order amount %.8f is below the minimum required amount of 0.001 BTC", adjustedAmount)
		return nil, &RiskCheckError{Message: msg}
	}

	// Place the order
	req := coincheck.OrderRequest{
		Pair:      pair,
		OrderType: orderType,
		Rate:      roundedRate,
		Amount:    adjustedAmount,
	}
	if postOnly {
		req.TimeInForce = "post_only"
	}

	logger.Infof("[Live] Placing order: %+v", req)
	orderResp, orderSentTime, err := e.exchangeClient.NewOrder(req)
	if err != nil {
		logger.Warnf("[Live] Error placing order: %v, Response: %+v", err, orderResp)
		return orderResp, err
	}
	if !orderResp.Success {
		e.sendAlert(fmt.Sprintf("Failed to place order: %s", orderResp.Error))
		return orderResp, fmt.Errorf("failed to place order: %s", orderResp.Error)
	}
	logger.Infof("[Live] Order placed successfully: ID=%d", orderResp.ID)

	// Monitor for execution
	pollInterval := time.Duration(cfg.App.Order.PollIntervalMs) * time.Millisecond
	timeout := time.Duration(cfg.App.Order.TimeoutSeconds) * time.Second
	ctx, cancel := context.WithTimeout(ctx, timeout)
	defer cancel()

	for {
		select {
		case <-ctx.Done():
			// Timeout reached, cancel the order
			logger.Warnf("[Live] Order ID %d did not fill within %v. Cancelling.", orderResp.ID, timeout)
			_, cancelErr := e.CancelOrder(context.Background(), orderResp.ID) // Use a new context for cancellation
			if cancelErr != nil {
				logger.Warnf("[Live] Failed to cancel order ID %d: %v", orderResp.ID, cancelErr)
				// Even if cancellation fails, we log the attempt as a cancelled trade
			}

			// Save the cancelled trade to the database
			if e.dbWriter != nil {
				trade := dbwriter.Trade{
					Time:          time.Now().UTC(),
					Pair:          pair,
					Side:          orderType,
					Price:         rate,
					Size:          adjustedAmount,
					TransactionID: orderResp.ID, // Use order ID as a reference
					IsCancelled:   true,
					IsMyTrade:     true,
				}
				e.dbWriter.SaveTrade(trade)
				logger.Infof("[Live] Cancelled trade for Order ID %d saved to DB.", orderResp.ID)
			}

			if cancelErr != nil {
				return nil, fmt.Errorf("order timed out and cancellation failed: %w", cancelErr)
			}
			logger.Infof("[Live] Order ID %d cancelled successfully.", orderResp.ID)
			return nil, fmt.Errorf("order %d timed out and was cancelled", orderResp.ID)

		case <-time.After(pollInterval):
			transactions, err := e.exchangeClient.GetTransactions()
			if err != nil {
				logger.Warnf("[Live] Failed to get transactions to check order status: %v", err)
				continue // Retry on the next tick
			}

			for _, tx := range transactions.Transactions {
				if tx.OrderID == orderResp.ID {
					logger.Infof("[Live] Order ID %d confirmed as filled (Transaction ID: %d).", orderResp.ID, tx.ID)

					// Parse transaction details
					price, _ := strconv.ParseFloat(tx.Rate, 64)
					size, _ := strconv.ParseFloat(orderResp.Amount, 64)
					txID, _ := strconv.ParseInt(strconv.FormatInt(tx.ID, 10), 10, 64)

					// Save the confirmed trade to the database
					if e.dbWriter != nil {
						// 約定時刻をパース
						filledTime, err := time.Parse(time.RFC3339, tx.CreatedAt)
						if err != nil {
							logger.Warnf("[Live] Failed to parse transaction timestamp: %v. Using current time as fallback.", err)
							filledTime = time.Now().UTC()
						}

						// レイテンシを計算して保存
						latency := filledTime.Sub(orderSentTime)
						latencyMs := latency.Milliseconds()
						e.dbWriter.SaveLatency(dbwriter.Latency{
							Time:      filledTime,
							OrderID:   orderResp.ID,
							LatencyMs: latencyMs,
						})
						logger.Infof("[Live] Order ID %d latency: %d ms", orderResp.ID, latencyMs)

						trade := dbwriter.Trade{
							Time:          filledTime,
							Pair:          tx.Pair,
							Side:          tx.Side,
							Price:         price,
							Size:          size,
							TransactionID: txID,
							IsCancelled:   false,
							IsMyTrade:     true,
						}
						e.dbWriter.SaveTrade(trade)
						logger.Infof("[Live] Confirmed trade for Order ID %d saved to DB.", orderResp.ID)

						// PnL Calculation and Saving
						tradeAmount := trade.Size
						if trade.Side == "sell" {
							tradeAmount = -tradeAmount
						}
						realizedPnL := e.position.Update(tradeAmount, trade.Price)
						if realizedPnL != 0 {
							e.pnlCalculator.UpdateRealizedPnL(realizedPnL)
							// Update recent PnLs for adaptive sizing
							if cfg.Trade.AdaptivePositionSizing.Enabled {
								e.updateRecentPnLs(realizedPnL)
							}
						}
						logger.Infof("[Live] Position updated: %s", e.position.String())

						positionSize, avgEntryPrice := e.position.Get()
						unrealizedPnL := e.pnlCalculator.CalculateUnrealizedPnL(positionSize, avgEntryPrice, price)
						totalRealizedPnL := e.pnlCalculator.GetRealizedPnL()
						totalPnL := totalRealizedPnL + unrealizedPnL

						pnlSummary := dbwriter.PnLSummary{
							Time:          trade.Time,
							StrategyID:    "default", // Or from config
							Pair:          pair,
							RealizedPnL:   realizedPnL,
							UnrealizedPnL: unrealizedPnL,
							TotalPnL:      totalPnL,
							PositionSize:  positionSize,
							AvgEntryPrice: avgEntryPrice,
						}
						if err := e.dbWriter.SavePnLSummary(ctx, pnlSummary); err != nil {
							logger.Warnf("[Live] Error saving PnL summary: %v", err)
						} else {
							logger.Infof("[Live] Saved PnL summary to DB.")
						}
						// Save individual trade PnL
						if realizedPnL != 0 {
							tradePnl := dbwriter.TradePnL{
								TradeID:   txID,
								Pnl:       realizedPnL,
								CreatedAt: trade.Time,
							}
							if err := e.dbWriter.SaveTradePnL(ctx, tradePnl); err != nil {
								logger.Warnf("[Live] Error saving trade PnL: %v", err)
							} else {
								logger.Infof("[Live] Saved trade PnL to DB.")
							}
						}
					}
					return orderResp, nil // Order filled
				}
			}
			logger.Infof("[Live] Order ID %d not yet filled. Retrying in %v...", orderResp.ID, pollInterval)
		}
	}
}

// CancelOrder cancels an existing order on the exchange.
func (e *LiveExecutionEngine) CancelOrder(ctx context.Context, orderID int64) (*coincheck.CancelResponse, error) {
	if e.exchangeClient == nil {
		return nil, fmt.Errorf("LiveExecutionEngine: exchange client is not initialized")
	}

	logger.Infof("[Live] Cancelling order ID: %d", orderID)
	resp, err := e.exchangeClient.CancelOrder(orderID)
	if err != nil {
<<<<<<< HEAD
		logger.Warnf("[Live] Error cancelling order: %v, Response: %+v", err, resp)
=======
		logger.Errorf("[Live] Error cancelling order: %v, Response: %+v", err, resp)
		e.sendAlert(fmt.Sprintf("Error cancelling order: %v, Response: %+v", err, resp))
>>>>>>> 2f86d6bd
		return resp, err
	}
	logger.Infof("[Live] Order cancelled successfully: %+v", resp)
	return resp, nil
}

// sendAlert sends a message using the notifier if it's configured.
func (e *LiveExecutionEngine) sendAlert(message string) {
	if e.notifier != nil {
		if err := e.notifier.Send(message); err != nil {
			logger.Errorf("Failed to send alert: %v", err)
		}
	}
}

// updateRecentPnLs adds a new PnL to the recent PnL list and keeps it at the configured size.
func (e *LiveExecutionEngine) updateRecentPnLs(pnl float64) {
	cfg := config.GetConfig()
	e.recentPnLs = append(e.recentPnLs, pnl)
	numTrades := cfg.Trade.AdaptivePositionSizing.NumTrades
	if len(e.recentPnLs) > numTrades {
		e.recentPnLs = e.recentPnLs[len(e.recentPnLs)-numTrades:]
	}
	logger.Infof("[Live] Updated recent PnLs: %v", e.recentPnLs)
}

// GetPosition returns the current position size and average entry price.
func (e *LiveExecutionEngine) GetPosition() (size float64, avgEntryPrice float64) {
	return e.position.Get()
}

// SetPartialExitStatus sets the status of the partial exit flag.
func (e *LiveExecutionEngine) SetPartialExitStatus(isExiting bool) {
	e.partialExitMutex.Lock()
	defer e.partialExitMutex.Unlock()
	e.isExitingPartially = isExiting
}

// IsExitingPartially returns true if a partial exit is currently in progress.
func (e *LiveExecutionEngine) IsExitingPartially() bool {
	e.partialExitMutex.Lock()
	defer e.partialExitMutex.Unlock()
	return e.isExitingPartially
}

// PartialExitOrder represents the details of a partial exit order to be executed.
type PartialExitOrder struct {
	OrderType string
	Size      float64
	Price     float64
}

// CheckAndTriggerPartialExit checks for partial profit taking conditions and returns an order if triggered.
func (e *LiveExecutionEngine) CheckAndTriggerPartialExit(currentMidPrice float64) *PartialExitOrder {
	e.partialExitMutex.Lock()
	defer e.partialExitMutex.Unlock()

	cfg := config.GetConfig()

	if e.isExitingPartially || !cfg.Trade.Twap.PartialExitEnabled {
		return nil
	}

	positionSize, avgEntryPrice := e.position.Get()
	if math.Abs(positionSize) < 1e-8 { // No position
		return nil
	}

	unrealizedPnL := (currentMidPrice - avgEntryPrice) * positionSize
	entryValue := avgEntryPrice * math.Abs(positionSize)
	if entryValue == 0 {
		return nil
	}
	profitRatio := unrealizedPnL / entryValue * 100 // In percent

	if profitRatio > cfg.Trade.Twap.ProfitThreshold {
		logger.Infof("Profit threshold of %.2f%% reached (current: %.2f%%). Initiating partial exit.",
			cfg.Trade.Twap.ProfitThreshold, profitRatio)

		e.isExitingPartially = true // Set flag inside the lock

		exitSize := positionSize * cfg.Trade.Twap.ExitRatio
		orderType := "sell"
		if positionSize < 0 { // Short position
			orderType = "buy"
		}

		return &PartialExitOrder{
			OrderType: orderType,
			Size:      math.Abs(exitSize),
			Price:     currentMidPrice,
		}
	}

	return nil
}

// adjustRatios dynamically adjusts the order and lot max ratios based on recent PnL.
func (e *LiveExecutionEngine) adjustRatios() {
	cfg := config.GetConfig()
	if len(e.recentPnLs) < cfg.Trade.AdaptivePositionSizing.NumTrades {
		// Not enough trade data yet, use default ratios
		e.currentRatios.OrderRatio = cfg.Trade.OrderRatio
		e.currentRatios.LotMaxRatio = cfg.Trade.LotMaxRatio
		return
	}

	pnlSum := 0.0
	for _, pnl := range e.recentPnLs {
		pnlSum += pnl
	}

	if pnlSum < 0 {
		// Reduce ratios
		e.currentRatios.OrderRatio *= cfg.Trade.AdaptivePositionSizing.ReductionStep
		e.currentRatios.LotMaxRatio *= cfg.Trade.AdaptivePositionSizing.ReductionStep

		// Enforce minimum ratios
		minOrderRatio := cfg.Trade.OrderRatio * cfg.Trade.AdaptivePositionSizing.MinRatio
		minLotMaxRatio := cfg.Trade.LotMaxRatio * cfg.Trade.AdaptivePositionSizing.MinRatio
		if e.currentRatios.OrderRatio < minOrderRatio {
			e.currentRatios.OrderRatio = minOrderRatio
		}
		if e.currentRatios.LotMaxRatio < minLotMaxRatio {
			e.currentRatios.LotMaxRatio = minLotMaxRatio
		}
		logger.Warnf("[Live] Negative PnL trend detected. Reducing ratios to OrderRatio: %.4f, LotMaxRatio: %.4f", e.currentRatios.OrderRatio, e.currentRatios.LotMaxRatio)
	} else {
		// Reset to default ratios
		if e.currentRatios.OrderRatio != cfg.Trade.OrderRatio || e.currentRatios.LotMaxRatio != cfg.Trade.LotMaxRatio {
			e.currentRatios.OrderRatio = cfg.Trade.OrderRatio
			e.currentRatios.LotMaxRatio = cfg.Trade.LotMaxRatio
			logger.Infof("[Live] Positive PnL trend. Ratios reset to default. OrderRatio: %.4f, LotMaxRatio: %.4f", e.currentRatios.OrderRatio, e.currentRatios.LotMaxRatio)
		}
	}
}

// ReplayExecutionEngine simulates order execution for backtesting.
type ReplayExecutionEngine struct {
	position      *position.Position
	pnlCalculator *pnl.Calculator
	orderBook     pnl.OrderBookProvider
	// ExecutedTrades stores the history of simulated trades.
	ExecutedTrades []dbwriter.Trade
	tradeCounter  int64 // Counter for generating deterministic trade IDs
}

// NewReplayExecutionEngine creates a new ReplayExecutionEngine.
func NewReplayExecutionEngine(orderBook pnl.OrderBookProvider) *ReplayExecutionEngine {
	return &ReplayExecutionEngine{
		position:       position.NewPosition(),
		pnlCalculator:  pnl.NewCalculator(),
		orderBook:      orderBook,
		ExecutedTrades: make([]dbwriter.Trade, 0),
		tradeCounter:   0, // Initialize counter
	}
}

// PlaceOrder simulates placing an order and records it based on the current order book state.
func (e *ReplayExecutionEngine) PlaceOrder(ctx context.Context, pair string, orderType string, rate float64, amount float64, postOnly bool) (*coincheck.OrderResponse, error) {
	mode := "Simulation"

	bestBid := e.orderBook.BestBid()
	bestAsk := e.orderBook.BestAsk()

	var executedPrice float64
	var executed bool

	if orderType == "buy" {
		if rate >= bestAsk && bestAsk > 0 {
			executed = true
			executedPrice = bestAsk
			logger.Debugf("[%s] Buy order matched: Rate %.2f >= BestAsk %.2f. Executing at %.2f", mode, rate, bestAsk, executedPrice)
		} else {
			logger.Debugf("[%s] Buy order NOT matched: Rate %.2f < BestAsk %.2f. Order would be on book.", mode, rate, bestAsk)
		}
	} else if orderType == "sell" {
		if rate <= bestBid && bestBid > 0 {
			executed = true
			executedPrice = bestBid
			logger.Debugf("[%s] Sell order matched: Rate %.2f <= BestBid %.2f. Executing at %.2f", mode, rate, bestBid, executedPrice)
		} else {
			logger.Debugf("[%s] Sell order NOT matched: Rate %.2f > BestBid %.2f. Order would be on book.", mode, rate, bestBid)
		}
	}

	if !executed {
		return &coincheck.OrderResponse{Success: false, Error: "order not executed"}, nil
	}

	// Generate a deterministic transaction ID using the counter.
	e.tradeCounter++
	fakeTxID := e.tradeCounter

	// Create a trade record for the simulated execution.
	trade := dbwriter.Trade{
		Time:          time.Now().UTC(),
		Pair:          pair,
		Side:          orderType,
		Price:         executedPrice,
		Size:          amount,
		TransactionID: fakeTxID,
	}

	// Update position and get realized PnL
	tradeAmount := trade.Size
	if trade.Side == "sell" {
		tradeAmount = -tradeAmount
	}

	previousPositionSize, _ := e.position.Get()
	realizedPnL := e.position.Update(tradeAmount, trade.Price)
	newPositionSize, _ := e.position.Get()

	// Set entry and exit times
	if math.Abs(previousPositionSize) > 1e-8 && math.Abs(newPositionSize) < 1e-8 { // Position closed
		// Find the entry trade and set the exit time for all trades in that position
		for i := len(e.ExecutedTrades) - 1; i >= 0; i-- {
			if e.ExecutedTrades[i].ExitTime.IsZero() {
				e.ExecutedTrades[i].ExitTime = trade.Time
			} else {
				break // Stop when we hit a trade that was already part of a closed position
			}
		}
	}
	trade.EntryTime = trade.Time

	if realizedPnL != 0 {
		e.pnlCalculator.UpdateRealizedPnL(realizedPnL)
	}
	trade.RealizedPnL = realizedPnL
	e.ExecutedTrades = append(e.ExecutedTrades, trade) // Append after PnL calculation
	logger.Debugf("[%s] Position updated: %s", mode, e.position.String())

	// Calculate PnL
	positionSize, avgEntryPrice := e.position.Get()
	unrealizedPnL := e.pnlCalculator.CalculateUnrealizedPnL(positionSize, avgEntryPrice, executedPrice)
	totalRealizedPnL := e.pnlCalculator.GetRealizedPnL()
	totalPnL := totalRealizedPnL + unrealizedPnL

	logger.Debugf("[%s] PnL Update: Realized=%.2f, Unrealized=%.2f, Total=%.2f", mode, realizedPnL, unrealizedPnL, totalPnL)

	return &coincheck.OrderResponse{
		Success: true,
		ID:      fakeTxID,
		Rate:    fmt.Sprintf("%f", executedPrice),
		Amount:  fmt.Sprintf("%f", amount),
		Pair:    pair,
	}, nil
}

// CancelOrder simulates cancelling an order.
func (e *ReplayExecutionEngine) CancelOrder(ctx context.Context, orderID int64) (*coincheck.CancelResponse, error) {
	logger.Debugf("[Simulation] Simulating cancellation of order ID: %d", orderID)
	return &coincheck.CancelResponse{
		Success: true,
		ID:      orderID,
	}, nil
}

// GetTotalRealizedPnL returns the total realized PnL from the internal calculator.
func (e *ReplayExecutionEngine) GetTotalRealizedPnL() float64 {
	return e.pnlCalculator.GetRealizedPnL()
}<|MERGE_RESOLUTION|>--- conflicted
+++ resolved
@@ -352,12 +352,7 @@
 	logger.Infof("[Live] Cancelling order ID: %d", orderID)
 	resp, err := e.exchangeClient.CancelOrder(orderID)
 	if err != nil {
-<<<<<<< HEAD
 		logger.Warnf("[Live] Error cancelling order: %v, Response: %+v", err, resp)
-=======
-		logger.Errorf("[Live] Error cancelling order: %v, Response: %+v", err, resp)
-		e.sendAlert(fmt.Sprintf("Error cancelling order: %v, Response: %+v", err, resp))
->>>>>>> 2f86d6bd
 		return resp, err
 	}
 	logger.Infof("[Live] Order cancelled successfully: %+v", resp)
